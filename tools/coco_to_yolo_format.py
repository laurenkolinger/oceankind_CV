--- conflicted
+++ resolved
@@ -21,45 +21,16 @@
 from pathlib import Path
 
 class COCO2YOLOBB():
-<<<<<<< HEAD
     def __init__(self, json_file, save_location):
         self.in_files = json_file
         self.save_location = save_location
 
     def get_info(self, data):
         """Extract information from COCO format data"""
-=======
-    def __init__(self, json_file, save_location, classes_dict):
-
-        # load in the json file
-        #json_file = "/home/serena/Data/SCTLD/RAW/1_100/annotations/instances_default.json" 
-        #f = open(json_file)
-
-        #self.data = json.load(f)
-        self.in_files = json_file #"/home/serena/Data/SCTLD/RAW/"
-        self.save_location = save_location #"/home/serena/Data/SCTLD/Processed/"
-        self.all_classes_dict = {}
-        if classes_dict is not None: 
-            with open(classes_dict, 'r') as f:
-                self.all_classes_dict = yaml.load(f, Loader=yaml.SafeLoader) 
-
-    def get_info(self, data):
-
-        # given the json file, return lists of:
-        # all the classes as a dict
-        # all the image filenames
-        # class of each annot (STARTS FROM 1) (length of number of annots)
-        # image ids - a list associating each annotation with the image (length of number of annots)
->>>>>>> 6ff08ab6
         try:
             # List all the classes
             categories = data["categories"]
             classes = [category["name"] for category in categories]
-<<<<<<< HEAD
-=======
-            classes_dict = {k:v for k,v in enumerate(classes)}
-            # print("all classes: ", len(classes), "\n")
->>>>>>> 6ff08ab6
             
             # List all the image filenames
             images = data["images"]
@@ -75,7 +46,6 @@
             cls = [int(annotation["category_id"])-1 for annotation in annotations]
             img_ids = [int(annotation["image_id"])-1 for annotation in annotations]
             bbxs = [annotation["bbox"] for annotation in annotations]
-<<<<<<< HEAD
             
             # Handle both SAM and regular COCO formats
             im_sz = []
@@ -93,49 +63,14 @@
             print(f"ERROR processing COCO format: {str(e)}")
             print("Check that the JSON file is in COCO 1.0 format.")
             raise
-=======
-            im_sz = [annotation["segmentation"]["size"] for annotation in annotations]
-            # print(classes, img_names, cls, img_ids, bbxs, im_sz)
-            return classes_dict, img_names, cls, img_ids, bbxs, im_sz
-
-            
-        except:
-            print("ERROR: json file in wrong format - check it is downloaded from CVAT in COCO 1.0 format, from Segment Anything mask labels. ") 
-    
-
-
->>>>>>> 6ff08ab6
 
     def write_yaml(self, classes):
         """Generate YAML files without prompting for overwrites"""
         yaml_path = os.path.join(self.save_location, "data.yaml")
         test_yaml_path = os.path.join(self.save_location, "test.yaml")
 
-<<<<<<< HEAD
         # Dictionary of {0: class0, 1: class1...}
         cls_dict = {k:v for k,v in enumerate(classes)}
-=======
-        if os.path.isfile(yaml_path):
-            ow = input("data.yaml already exists at %s. Overwrite? Y/N "%(yaml_path))
-            if ow.lower() == "y":
-                print("Overwriting data.yaml")
-            else:
-                sys.exit("ERROR: Not overwriting data.yaml. Please select different save path without exisiting yaml file.")
-        
-        if os.path.isfile(test_yaml_path):
-            ow1 = input("test.yaml already exists at %s. Overwrite? Y/N "%(yaml_path))
-            if ow.lower() == "y":
-                print("Overwriting test.yaml")
-            else:
-                sys.exit("ERROR: Not overwriting test.yaml. Please select different save path without exisiting yaml file.")
-  
-
-        # dictionary of {0: class0, 1: class1...}
-        if len(self.all_classes_dict.keys()) > 0:
-            cls_dict = self.all_classes_dict
-        else:
-            cls_dict = classes #{k:v for k,v in enumerate(classes)}
->>>>>>> 6ff08ab6
 
         data = {
             "path": self.save_location,
@@ -169,37 +104,16 @@
             if w <= 0 or h <= 0:
                 raise ValueError(f"Invalid box dimensions: {w}x{h}")
             
-<<<<<<< HEAD
             # Convert to YOLO format (normalized)
             xn = (xl + (w/2))/fw
             yn = (yl + (h/2))/fh
             wn = (w/fw)
             hn = (h/fh)
-=======
-            # list of lines for each text file consisting of class, x, y, w, h (normalised)
-            lines = []
-
-            for idx in all_im_idx:
-                #print(idx)
-                idx_class = cls[idx] 
-                #print(idx_class)
-                #print(classes)
-                #print(self.all_classes_dict)
-                if len(self.all_classes_dict.keys()) < 1:
-                    full_list_class = idx_class 
-                else:
-                    full_list_class = list(self.all_classes_dict.keys())[list(self.all_classes_dict.values()).index(classes[idx_class])]
-                #input()
-                [xn, yn, wn, hn] = self.bbx_converter(bbxs[idx], im_sz[idx])
-                lines.append((full_list_class, xn, yn, wn, hn))
-
->>>>>>> 6ff08ab6
             
             # Validate outputs
             if not (0 <= xn <= 1 and 0 <= yn <= 1 and 0 <= wn <= 1 and 0 <= hn <= 1):
                 raise ValueError(f"Normalized coordinates out of range: {xn}, {yn}, {wn}, {hn}")
             
-<<<<<<< HEAD
             return [xn, yn, wn, hn]
         except Exception as e:
             print(f"Error converting bounding box {bbx_raw} with image size {im_sz}: {str(e)}")
@@ -209,46 +123,12 @@
         """Write YOLO format annotation files"""
         out_folder = os.path.join(self.save_location, "all_labels")
         os.makedirs(out_folder, exist_ok=True)
-=======
-                    
-
-    def label_summary(self, classes, img_names, img_ids, cls, summary_dict):
-        #print(classes, img_names, cls)
-        for i in classes.values():
-            if i not in summary_dict:
-                summary_dict[i] = 0
-        #print(summary_dict)
-    #input()
-
-        for i, cls_idx in enumerate(cls): 
-            summary_dict[classes[cls_idx]] +=1
-
-            # if classes[cls_idx-1] == "remove_Orbicellla_y_SCTLD":
-            #         print(img_names[img_ids[i]-1])
-        return summary_dict
-        #print(cls)
-        #input()
-    
-    def run(self):
-
-
-        all_in = []
-        # check if the input is a single json file or a regex
-        if os.path.isfile(self.in_files):
-            all_in.append(self.in_files) # glob.glob(self.in_files+'Labels/*/*/*.json')
-        else:
-            try:
-                all_in = glob.glob(self.in_files)
-            except:
-                print("ERROR: regex to multiple jsons failed")
->>>>>>> 6ff08ab6
 
         if loop == 0:
             self.write_yaml(classes)
 
         for i, name in enumerate(img_names):
             try:
-<<<<<<< HEAD
                 # Use pathlib for reliable filename handling
                 path = Path(name)
                 out_txt_name = path.stem + '.txt'
@@ -306,54 +186,6 @@
                 except Exception as e:
                     print(f"ERROR processing {data_path}: {str(e)}")
                     continue
-=======
-                f = open(data_path)
-                data = json.load(f)
-            except:
-                print("ERROR: json failed to load")
-            # extract the infoi
-            #print(self.classes_dict)
-            classes, img_names, cls, img_ids, bbxs, im_sz = self.get_info(data)
-            #print(classes)
-            #input()
-            # print(classes)
-            # print(img_names)
-            # input()
-            ## For the first run, generate the class merger file            
-
-            self.write_txt(classes, img_names, cls, img_ids, bbxs, im_sz, i)
-
-            # self.write_txt(img_names, cls, img_ids, bbxs, im_sz, mapping)
-            
-            ## Label summary
-            #summary_dict = self.label_summary(classes, img_names, img_ids, cls, summary_dict)
-        
-        #self.write_label_summary(summary_dict) 
-            
-            ## Use this section to move the images that are referenced in the jsons 
-            # for img_name in img_names:
-            #     src = os.path.join(images_path,img_name)
-            #     if os.path.isfile(src):
-            #         dest = os.path.join(self.save_location,"training/all_images",img_name)
-            #         shutil.copy2(src,dest)
-            #     else: print("not a file", src)
-        
-        # print(summary_dict)
-
-def arg_parse():
-    parser = argparse.ArgumentParser(description='Convert from COCO SAM annotation to YOLO format')
-
-    parser.add_argument("--json", dest = "json_file",
-            help = "Path to JSON file or regex to JSON files", default = None, type = str, required=True)
-    
-    parser.add_argument("--save", dest = "save_location",
-            help = "Path to save labels", default = None, type = str, required=True)
-    
-    parser.add_argument("--classes", dest = "classes_dict",
-            help = "Path to all_classes yaml file", 
-            default = None, type = str, required=False)
-    return parser.parse_args()
->>>>>>> 6ff08ab6
 
         except Exception as e:
             print(f"ERROR in conversion process: {str(e)}")
@@ -365,17 +197,9 @@
     parser.add_argument("--save", dest="save_location", help="Path to save labels", required=True)
     args = parser.parse_args()
 
-<<<<<<< HEAD
     converter = COCO2YOLOBB(args.json_file, args.save_location)
     converter.run()
     print("Conversion complete")
-=======
-    #json_file = input("Path to JSON file or regex to files: ")
-    #save_location = input("Path to save labels: ")
-    test = COCO2YOLOBB(args.json_file, args.save_location, args.classes_dict)
-    test.run()
-    print("DONE")
->>>>>>> 6ff08ab6
 
 if __name__ == '__main__':
     main()